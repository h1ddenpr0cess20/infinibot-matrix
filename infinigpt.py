--- conflicted
+++ resolved
@@ -27,7 +27,6 @@
         self.messages = {}
 
         #prompt parts
-<<<<<<< HEAD
         self.prompt = ("assume the personality of ", ".  roleplay and never break character. keep your responses short.")
         
         #set GPT model 
@@ -37,11 +36,6 @@
         #   other minor annoyances
         # change to gpt-4 if you want to pay that much, it does not seem to have this issue.
         self.model = "gpt-3.5-turbo"
-=======
-        self.prompt = ("assume the personality of ", ".  roleplay and never break character. keep your responses short.") 
-        #change to gpt-4 if you want to pay that much
-        self.model = "gpt-4"
->>>>>>> dd8cdc02
     
     # get the display name for a user
     async def display_name(self, user):
@@ -98,14 +92,10 @@
     async def respond(self, channel, sender, message, sender2=None):
         
         try:
-<<<<<<< HEAD
             #Generate response with gpt-3.5-turbo model
             response = openai.ChatCompletion.create(model=self.model,
                                                     temperature=1,
                                                     messages=message)    
-=======
-            response = openai.ChatCompletion.create(model=self.model, messages=message)    
->>>>>>> dd8cdc02
         except Exception as e:
             await self.send_message(channel, "Something went wrong")
             print(e)
